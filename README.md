# Applicability of scaling laws to vision encoding models
This repository provides codes for solving The Algonauts Project 2023 Challenge. For more information, see the our solution paper and The Algonauts Project 2023 page.

[[Our paper](https://arxiv.org/abs/2308.00678)]
[[Challenge website](http://algonauts.csail.mit.edu/)]
<<<<<<< HEAD

# Support model


# Installation
1. ```git clone https://github.com/suyamat/ScalingVisionEncoder```
2. ```cd ScalingVisionEncoder```
3. ```conda create -n scaling_vis_enc python==3.8```
4. ```conda activate scaling_vis_enc```
5. ```pip insall -r requirements.txt```
6. ```echo -e 'DATA_DIR=data\nPYTHONPATH=./' > .env ```

# Data preparation
Place challenge's data to data directory like data/resp/subj01/...

# Usage
## Extract vision models' features
For example, to extract EVA02-CLIP-large' features with 4 GPUs (1 nodes x 4 GPUs), you can run
```
python -m encoding.scripts.extract_features \
    --model_name "eva02-clip-large" \
    --subject_name "all" \
    --skip "1" \
    --n_device "4" \
    --batch_size "128"
```

## Search hyper-parameters
For example, to search the optimal combinations of the layer and the kernel size of maxpooling, using all layers, all kernel sizes and 100% of samples, you can run
```
python -m encoding.scripts.search_hparams \
    --model_name "eva02-clip-large" \
    --subject_name "all" \
    --layer_start "1" \
    --layer_step "1" \
    --layer_end "24" \
    --kernel_start "1" \
    --kernel_step "1" \
    --kernel_end "16" \
    --use_ratio "1.0"
```

## Final predictions
For example, to make final predictions using EVA02-CLIP-large, you can run
```
python -m encoding.scripts.predict \
    --model_name "eva02-clip-large" \
    --subject_name "all" \
```
=======
# Installation
1. ``git clone https://github.com/suyamat/ScalingVisionEncoder``
2. ``cd ScalingVisionEncoder``
3. ``conda create -n scaling_vis_enc python==3.8``
4. ``conda activate scaling_vis_enc``
5. ``pip insall -r requirements.txt``
6. ``echo -e 'DATA_DIR=data\nPYTHONPATH=./' > .env ``

# Usage
Comming soon ...
>>>>>>> cd3cbdd2

# Acknowledgement
Our codes are built upon these repository. We would like to thank the contributors of these great codebases.
> https://github.com/huggingface/pytorch-image-models

> https://github.com/OFA-Sys/ONE-PEACE

> https://github.com/OpenGVLab/InternImage

> https://github.com/gallantlab/himalaya<|MERGE_RESOLUTION|>--- conflicted
+++ resolved
@@ -3,10 +3,9 @@
 
 [[Our paper](https://arxiv.org/abs/2308.00678)]
 [[Challenge website](http://algonauts.csail.mit.edu/)]
-<<<<<<< HEAD
+
 
 # Support model
-
 
 # Installation
 1. ```git clone https://github.com/suyamat/ScalingVisionEncoder```
@@ -53,7 +52,7 @@
     --model_name "eva02-clip-large" \
     --subject_name "all" \
 ```
-=======
+
 # Installation
 1. ``git clone https://github.com/suyamat/ScalingVisionEncoder``
 2. ``cd ScalingVisionEncoder``
@@ -61,10 +60,6 @@
 4. ``conda activate scaling_vis_enc``
 5. ``pip insall -r requirements.txt``
 6. ``echo -e 'DATA_DIR=data\nPYTHONPATH=./' > .env ``
-
-# Usage
-Comming soon ...
->>>>>>> cd3cbdd2
 
 # Acknowledgement
 Our codes are built upon these repository. We would like to thank the contributors of these great codebases.
